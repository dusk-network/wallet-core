// This Source Code Form is subject to the terms of the Mozilla Public
// License, v. 2.0. If a copy of the MPL was not distributed with this
// file, You can obtain one at http://mozilla.org/MPL/2.0/.
//
// Copyright (c) DUSK NETWORK. All rights reserved.

use core::mem::size_of;

use dusk_bls12_381::BlsScalar;
use dusk_bytes::Serializable;
<<<<<<< HEAD
use phoenix_core::{
    transaction::{ArchivedTreeLeaf, TreeLeaf},
    Note,
};
=======
use phoenix_core::{Note, PublicKey, ViewKey};
>>>>>>> 7deceb60

use alloc::{string::ToString, vec::Vec};

use crate::alloc::borrow::ToOwned;
use crate::{
    key::{self},
    types::{self},
    utils::{self},
    MAX_KEY, MAX_LEN,
};

const TREE_LEAF_SIZE: usize = size_of::<ArchivedTreeLeaf>();

/// Returns true or false if the note is owned by the index
/// if its true then nullifier of that note if sent with it
#[no_mangle]
pub fn check_note_ownership(args: i32, len: i32) -> i64 {
    let args = utils::take_args_raw(args, len);

    let seed = &args[..64];
    let leaves: &[u8] = &args[64..];

    let seed = match seed.try_into().ok() {
        Some(s) => s,
        None => return utils::fail(),
    };

<<<<<<< HEAD
    let mut leaf_chunk = leaves.chunks_exact(TREE_LEAF_SIZE);
    let mut last_pos = 0;

    let mut notes = Vec::new();
    let mut nullifiers = Vec::new();
    let mut block_heights = Vec::new();
    let mut public_spend_keys = Vec::new();

    for leaf_bytes in leaf_chunk.by_ref() {
        let TreeLeaf { block_height, note } =
            match rkyv::from_bytes(leaf_bytes).ok() {
                Some(a) => a,
                None => {
                    return utils::fail();
                }
            };
=======
    let note: Note = match rkyv::from_bytes(&note) {
        Ok(n) => n,
        Err(_) => return utils::fail(),
    };

    let mut is_owned: bool = false;
    let mut nullifier_found = BlsScalar::default();
    let mut pk_found: Option<PublicKey> = None;

    for idx in 0..=MAX_KEY {
        let idx = idx as u64;
        let sk = key::derive_sk(&seed, idx);
        let vk = ViewKey::from(&sk);

        if vk.owns(&note) {
            let nullifier = note.gen_nullifier(&sk);

            nullifier_found = nullifier;
            is_owned = true;
            pk_found = Some(PublicKey::from(&sk));
>>>>>>> 7deceb60

        last_pos = core::cmp::max(last_pos, *note.pos());

        for idx in 0..=MAX_KEY {
            let idx = idx as u64;
            let view_key = key::derive_vk(&seed, idx);

            if view_key.owns(&note) {
                let ssk: dusk_pki::SecretSpendKey = key::derive_ssk(&seed, idx);
                let nullifier = note.gen_nullifier(&ssk);

                let nullifier_found =
                    match rkyv::to_bytes::<BlsScalar, MAX_LEN>(&nullifier).ok()
                    {
                        Some(n) => n.to_vec(),
                        None => return utils::fail(),
                    };

                let psk_found = bs58::encode(ssk.public_spend_key().to_bytes())
                    .into_string();

                let raw_note: Vec<u8> =
                    match rkyv::to_bytes::<Note, MAX_LEN>(&note).ok() {
                        Some(n) => n.to_vec(),
                        None => return utils::fail(),
                    };

                notes.push(raw_note.to_owned());
                block_heights.push(block_height);
                public_spend_keys.push(psk_found);
                nullifiers.push(nullifier_found);
            }
        }
    }

<<<<<<< HEAD
    let block_heights = block_heights
        .iter()
        .map(|x| x.to_string())
        .collect::<Vec<_>>()
        .join(",");

    utils::into_ptr(types::CheckNoteOwnershipResponse {
        notes,
        block_heights,
        public_spend_keys,
        nullifiers,
        last_pos,
=======
    let pk_found = pk_found.map(|pk| bs58::encode(pk.to_bytes()).into_string());

    let nullifier_found =
        match rkyv::to_bytes::<BlsScalar, MAX_LEN>(&nullifier_found).ok() {
            Some(n) => n.to_vec(),
            None => return utils::fail(),
        };

    utils::into_ptr(types::CheckNoteOwnershipResponse {
        is_owned,
        nullifier: nullifier_found,
        public_key: pk_found,
>>>>>>> 7deceb60
    })
}

/// Given array of notes, nullifiers of those notes and some existing
/// nullifiers, sort the notes into unspent and spent arrays
#[no_mangle]
pub fn unspent_spent_notes(args: i32, len: i32) -> i64 {
    let types::UnspentSpentNotesArgs {
        notes,
        nullifiers_of_notes,
        block_heights,
        existing_nullifiers,
        pks,
    } = match utils::take_args(args, len) {
        Some(a) => a,
        None => return utils::fail(),
    };

    let existing_nullifiers =
        match rkyv::from_bytes::<Vec<BlsScalar>>(&existing_nullifiers).ok() {
            Some(a) => a,
            None => return utils::fail(),
        };

    let mut spent_notes = Vec::new();
    let mut unspent_notes = Vec::new();

    for (index, ((note, nullifier), pk)) in notes
        .into_iter()
        .zip(nullifiers_of_notes)
        .zip(pks)
        .enumerate()
    {
        let parsed_note: Note = match rkyv::from_bytes::<Note>(&note).ok() {
            Some(a) => a,
            None => return utils::fail(),
        };

        let parsed_nullifier =
            match rkyv::from_bytes::<BlsScalar>(&nullifier).ok() {
                Some(a) => a,
                None => return utils::fail(),
            };

        let block_height = match block_heights.get(index) {
            Some(a) => *a as u64,
            None => return utils::fail(),
        };

        if existing_nullifiers.contains(&parsed_nullifier) {
            spent_notes.push(types::NoteInfoType {
                pos: *parsed_note.pos(),
                pk,
                block_height,
                note,
                nullifier,
            });
        } else {
            unspent_notes.push(types::NoteInfoType {
                pos: *parsed_note.pos(),
                note,
                block_height,
                pk,
                nullifier,
            });
        }
    }

    utils::into_ptr(types::UnpsentSpentNotesResponse {
        spent_notes,
        unspent_notes,
    })
}

/// Convert dusk to lux to send to methods
#[no_mangle]
fn dusk_to_lux(args: i32, len: i32) -> i64 {
    let types::DuskToLuxArgs { dusk } = match utils::take_args(args, len) {
        Some(a) => a,
        None => return utils::fail(),
    };

    utils::into_ptr(types::DuskToLuxResponse {
        lux: rusk_abi::dusk::from_dusk(dusk),
    })
}

/// Convert lux to dusk
#[no_mangle]
fn lux_to_dusk(args: i32, len: i32) -> i64 {
    // reusing the type from above, two less type definitions
    let types::DuskToLuxResponse { lux } = match utils::take_args(args, len) {
        Some(a) => a,
        None => return utils::fail(),
    };

    utils::into_ptr(types::DuskToLuxArgs {
        dusk: rusk_abi::dusk::dusk(lux),
    })
}<|MERGE_RESOLUTION|>--- conflicted
+++ resolved
@@ -8,14 +8,7 @@
 
 use dusk_bls12_381::BlsScalar;
 use dusk_bytes::Serializable;
-<<<<<<< HEAD
-use phoenix_core::{
-    transaction::{ArchivedTreeLeaf, TreeLeaf},
-    Note,
-};
-=======
 use phoenix_core::{Note, PublicKey, ViewKey};
->>>>>>> 7deceb60
 
 use alloc::{string::ToString, vec::Vec};
 
@@ -43,7 +36,6 @@
         None => return utils::fail(),
     };
 
-<<<<<<< HEAD
     let mut leaf_chunk = leaves.chunks_exact(TREE_LEAF_SIZE);
     let mut last_pos = 0;
 
@@ -60,28 +52,6 @@
                     return utils::fail();
                 }
             };
-=======
-    let note: Note = match rkyv::from_bytes(&note) {
-        Ok(n) => n,
-        Err(_) => return utils::fail(),
-    };
-
-    let mut is_owned: bool = false;
-    let mut nullifier_found = BlsScalar::default();
-    let mut pk_found: Option<PublicKey> = None;
-
-    for idx in 0..=MAX_KEY {
-        let idx = idx as u64;
-        let sk = key::derive_sk(&seed, idx);
-        let vk = ViewKey::from(&sk);
-
-        if vk.owns(&note) {
-            let nullifier = note.gen_nullifier(&sk);
-
-            nullifier_found = nullifier;
-            is_owned = true;
-            pk_found = Some(PublicKey::from(&sk));
->>>>>>> 7deceb60
 
         last_pos = core::cmp::max(last_pos, *note.pos());
 
@@ -117,7 +87,6 @@
         }
     }
 
-<<<<<<< HEAD
     let block_heights = block_heights
         .iter()
         .map(|x| x.to_string())
@@ -130,20 +99,6 @@
         public_spend_keys,
         nullifiers,
         last_pos,
-=======
-    let pk_found = pk_found.map(|pk| bs58::encode(pk.to_bytes()).into_string());
-
-    let nullifier_found =
-        match rkyv::to_bytes::<BlsScalar, MAX_LEN>(&nullifier_found).ok() {
-            Some(n) => n.to_vec(),
-            None => return utils::fail(),
-        };
-
-    utils::into_ptr(types::CheckNoteOwnershipResponse {
-        is_owned,
-        nullifier: nullifier_found,
-        public_key: pk_found,
->>>>>>> 7deceb60
     })
 }
 
