--- conflicted
+++ resolved
@@ -120,15 +120,6 @@
     compose(true, ptr, len)
 }
 
-<<<<<<< HEAD
-/// Returns the provided bytes as a pointer
-pub fn raw_into_ptr<T>(bytes: Vec<u8>) -> i64 {
-    let ptr = bytes.as_ptr() as u32;
-    let len = bytes.len() as u32;
-
-    mem::forget(bytes);
-    compose(true, ptr, len)
-=======
 /// Allocated a new buffer, copies the provided bytes to it, and returns the
 /// pointer and length of the new buffer.
 pub fn allocated_copy<B: AsRef<[u8]>>(bytes: B) -> (u32, u32) {
@@ -141,7 +132,6 @@
 
         (ptr as _, len as _)
     }
->>>>>>> 7deceb60
 }
 
 /// Creates a secure RNG directly a seed.
